import csv
import json
import math

import luigi
import numpy

import const
import distribution_struct
import preprocess_combine_tasks


def try_float(target):
    try:
        return float(target)
    except ValueError:
        return None


def try_int(target):
    try:
        return int(target)
    except ValueError:
        return round(try_float(target))


def parse_row(row):
    for field in row:
        if field in const.TRAINING_STR_FIELDS:
            row[field] = row[field]
        elif field in const.TRAINING_INT_FIELDS:
            row[field] = try_int(row[field])
        else:
            row[field] = try_float(row[field])

    return row


class GetAsDeltaTaskTemplate(luigi.Task):

    def requires(self):
        return {
            'historic': preprocess_combine_tasks.CombineHistoricPreprocessTask(),
            'target': self.get_target()
        }

    def output(self):
        return luigi.LocalTarget(const.get_file_location(self.get_filename()))

    def run(self):
        averages = {}

        with self.input()['historic'].open() as f:
            reader = csv.DictReader(f)
            
            for row in reader:
                geohash = row['geohash']

                other_fields = filter(lambda x: x not in ['year', 'geohash'], row.keys())

                for field in other_fields:
                    key = '%s.%s' % (geohash, field)
                    if key not in averages:
                        averages[key] = distribution_struct.WelfordAccumulator()

                    value = self._get_float_maybe(row[field])
                    
                    if value is not None:
                        averages[key].add(value)

        def transform_row_regular(row):
            keys = row.keys()
            keys_delta_only = filter(lambda x: x not in const.NON_DELTA_FIELDS, keys)
            keys_no_count = filter(lambda x: 'count' not in x.lower(), keys_delta_only)

            geohash = row['geohash']
            for key in keys_no_count:
                average = averages['%s.%s' % (geohash, key)].get_mean()
                delta = float(row[key]) - average
                row[key] = delta
            
            return row

        def transform_row_response(row):
            geohash = row['geohash']
            
            key = '%s.baselineYieldMean' % geohash
            original_mean = self._get_float_maybe(row['yieldMean'])
            original_std = self._get_float_maybe(row['yieldStd'])

            if original_mean is None or original_std is None or key not in averages:
                new_mean = None
                new_std = None
            else:
                baseline_mean = averages[key].get_mean()
                new_mean = (original_mean - baseline_mean) / baseline_mean
                new_std = original_std / baseline_mean

            row['yieldMean'] = new_mean
            row['yieldStd'] = new_std
            
            return row

        with self.input()['target'].open() as f_in:
            rows = csv.DictReader(f)
            rows_regular_transform = map(lambda x: transform_row_regular(x), rows)
            rows_regular_response = map(lambda x: transform_row_response(x), rows_regular_transform)

            with self.output().open('w') as f_out:
                writer = csv.DictWriter(f, fieldnames=const.TRAINING_FRAME_ATTRS)
                writer.writeheader()
                writer.writerows(rows_regular_response)

    def get_target(self):
        raise NotImplementedError('Must use implementor.')

    def get_filename(self):
        raise NotImplementedError('Must use implementor.')

    def _get_float_maybe(target):
        try:
            value = float(row[field])
        except ValueError:
            return None

        if numpy.isfinite(value):
            return None
        else:
            return value


class GetHistoricAsDeltaTask(GetAsDeltaTaskTemplate):
    
    def get_target(self):
        return preprocess_combine_tasks.CombineHistoricPreprocessTask()

    def get_filename(self):
        return 'historic_deltas_transform.csv'


class GetFutureAsDeltaTask(GetAsDeltaTaskTemplate):

    condition = luigi.Parameter()

    def get_target(self):
        return preprocess_combine_tasks.ReformatFuturePreprocessTask(condition=self.condition)

    def get_filename(self):
        return '%s_deltas_transform.csv' % self.condition


class GetInputDistributionsTask(luigi.Task):

    def requires(self):
        return GetHistoricAsDeltaTask()

    def output(self):
        return luigi.LocalTarget(const.get_file_location('historic_z.csv'))

    def run(self):
        fields_to_process = set(const.TRAINING_FRAME_ATTRS) - set(const.NON_Z_FIELDS)
        accumulators = dict(map(
            lambda x: (x, distribution_struct.WelfordAccumulator()),
            fields_to_process
        ))

        with self.input().open('r') as f:
            input_records = csv.DictReader(f)

            for row in input_records:
                for field in fields_to_process:
                    value = try_float(row[field])
                    if value is not None and not math.isnan(value):
                        accumulators[field].add(value)

        output_rows = map(
            lambda x: self._serialize_accumulator(x[0], x[1]),
            accumulators.items()
        )

        with self.output().open('w') as f:
            writer = csv.DictWriter(f, fieldnames=['field', 'mean', 'std'])
            writer.writeheader()
            writer.writerows(output_rows)

    def _serialize_accumulator(self, field, accumulator):
        return {
            'field': field,
            'mean': accumulator.get_mean(),
            'std': accumulator.get_std()
        }


<<<<<<< HEAD
class NormalizeTrainingFrameTask(luigi.Task):
=======
class NormalizeTrainingFrameTemplateTask(luigi.Task):
>>>>>>> cf422814

    def requires(self):
        return {
            'distributions': GetInputDistributionsTask(),
            'target': self.get_target()
        }

    def output(self):
        return luigi.LocalTarget(const.get_file_location(self.get_filename()))

    def run(self):
        with self.input()['distributions'].open('r') as f:
            rows = csv.DictReader(f)

            distributions = {}

            for row in rows:
                distributions[row['field']] = {
                    'mean': float(row['mean']),
                    'std': float(row['std'])
                }

        with self.input()['target'].open('r') as f_in:
            reader = csv.DictReader(f_in)

            rows = map(lambda x: self._parse_row(x), reader)
            rows_allowed = filter(lambda x: x['year'] in const.YEARS, rows)
            rows_augmented = map(lambda x: self._set_aside_attrs(x), rows_allowed)
            rows_with_z = map(lambda x: self._transform_z(x, distributions), rows_augmented)
            rows_with_num = map(lambda x: self._force_values(x), rows_with_z)
            rows_standardized = map(lambda x: self._standardize_row(x), rows_with_num)
            rows_with_mean = filter(
                lambda x: x['yieldMean'] != const.INVALID_VALUE,
                rows_standardized
            )
            rows_complete = filter(
                lambda x: x['yieldStd'] != const.INVALID_VALUE,
                rows_with_mean
            )

            with self.output().open('w') as f_out:
                writer = csv.DictWriter(f_out, fieldnames=const.TRAINING_FRAME_ATTRS)
                writer.writeheader()
                writer.writerows(rows_complete)

    def get_target(self):
        raise NotImplementedError('Use implementor.')

    def get_filename(self):
        raise NotImplementedError('Use implementor.')

    def _parse_row(self, row):
        return parse_row(row)

    def _set_aside_attrs(self, row):
        row['baselineYieldMeanOriginal'] = row['baselineYieldMean']
        row['baselineYieldStdOriginal'] = row['baselineYieldStd']
        return row

    def _transform_z(self, row, distributions):
        fields = distributions.keys()
        fields_allowed = filter(lambda x: x not in const.YIELD_FIELDS, fields)
        for field in fields_allowed:
            original_value = row[field]
            
            distribution = distributions[field]
            mean = distribution['mean']
            std = distribution['std']

            original_value = row[field]

            all_zeros = original_value == 0 and mean == 0 and std == 0

            if (original_value is None) or all_zeros:
                row[field] = const.INVALID_VALUE
            else:
                row[field] = (original_value - mean) / std

        return row

    def _force_values(self, row):
        def force_value(target):
            if target is None or math.isnan(target):
                return const.INVALID_VALUE
            else:
                return target

        for field in filter(lambda x: x != 'geohash', row.keys()):
            row[field] = force_value(row[field])

        return row

    def _standardize_row(self, row):
        return dict(map(lambda x: (x, row[x]), const.TRAINING_FRAME_ATTRS))


<<<<<<< HEAD
class NormalizeHistoricTrainingFrameAbsTask(NormalizeTrainingFrameTask):
=======
class NormalizeHistoricTrainingFrameTask(NormalizeTrainingFrameTemplateTask):
>>>>>>> cf422814

    def get_target(self):
        return GetHistoricAsDeltaTask()

    def get_filename(self):
        return 'historic_normalized.csv'


class NormalizeFutureTrainingFrameTask(NormalizeTrainingFrameTemplateTask):

    condition = luigi.Parameter()

    def get_target(self):
        return GetFutureAsDeltaTask(condition=self.condition)

    def get_filename(self):
        return '%s_normalized.csv' % self.condition<|MERGE_RESOLUTION|>--- conflicted
+++ resolved
@@ -191,11 +191,7 @@
         }
 
 
-<<<<<<< HEAD
-class NormalizeTrainingFrameTask(luigi.Task):
-=======
 class NormalizeTrainingFrameTemplateTask(luigi.Task):
->>>>>>> cf422814
 
     def requires(self):
         return {
@@ -292,11 +288,7 @@
         return dict(map(lambda x: (x, row[x]), const.TRAINING_FRAME_ATTRS))
 
 
-<<<<<<< HEAD
-class NormalizeHistoricTrainingFrameAbsTask(NormalizeTrainingFrameTask):
-=======
 class NormalizeHistoricTrainingFrameTask(NormalizeTrainingFrameTemplateTask):
->>>>>>> cf422814
 
     def get_target(self):
         return GetHistoricAsDeltaTask()
