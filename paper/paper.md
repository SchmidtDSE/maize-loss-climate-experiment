--- conflicted
+++ resolved
@@ -172,11 +172,7 @@
 
 ![Overview of Monte Carlo simulation results with (A) loss probability, (B) loss severity, and (C) change in average yields. Counterfactual is a future without continued warming in contrast to SSP245. While results show roughly steady claims rates in the counterfactual, these data suggest that the claims rate roughly doubles from 2 - 3% to 5 - 6%. Prior to unit structure optimization.](./img_static/sim.png "Overview of Monte Carlo simulation results. Counterfactual is a future without continued warming in contrast to SSP245. While results show roughly steady claims rates in the counterfactual, these data suggest that the claims rate roughly doubles from 2 - 3% to 5 - 6%. Prior to unit structure optimization."){#fig:simresults}
 
-<<<<<<< HEAD
-Figure @fig:simresults reports that loss probability roughly dobules increases in both the 2030 and 2050 time frames considered for SSP245 whereas the no warming counterfactual sees roughly steady claims rates into the future. Climate change also reduces anticipated mean yield gains otherwise consistent with historic trends [@nielsen_historical_2023] though yields are still expected to increase by {{experimentalMean2050}} in SSP245.
-=======
-Figure @fig:simresults reports on loss rates prior to exclusions / adjustments and unit optimizations that would further drive claims rates higher.  Loss probability roughly dobules increases in both the 2030 and 2050 time frames considered for SSP245 whereas the no warming counterfactual sees relatively steady claims rates into the future. SSP245 also reduces anticipated mean yield gains otherwise consistent with historic trends [@nielsen_historical_2023].
->>>>>>> 682cd574
+Figure @fig:simresults reports that loss probability roughly doubles in both the 2030 and 2050 time frames considered for SSP245 whereas the no warming counterfactual sees relatively steady claims rates into the future. Climate change also reduces anticipated mean yield gains otherwise consistent with historic trends [@nielsen_historical_2023] though yields are still expected to increase by {{experimentalMean2050}} in SSP245.
 
 # Discussion
 In addition to highlighting future work opportunities and further exploring our results, we observe a number of policy-relevant dynamics within our simulations.
