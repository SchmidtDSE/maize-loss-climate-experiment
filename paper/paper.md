--- conflicted
+++ resolved
@@ -62,11 +62,7 @@
 \text{Definition of loss.}
 \end{equation}$$
 
-<<<<<<< HEAD
 Note that $y_{expected}$ is typically the average of the 10 most recent years of yield for the insured crop [@rma_crop_2008].
-=======
-Growers submit production histories for the covered crop ($y_{historic}$) and typically the average of the 10 ($d=10$) most recent years of yield in which the crop was grown define expected ($y_{expected}$) yield [@rma_crop_2008]. This may span more than 10 calendar years due to, for example, crop rotations.
->>>>>>> 681f57fe
 
 $$\begin{equation}
 y_{expected} = \frac{y_{historic}[-d:]}{d} \label{eq:expected} \\
