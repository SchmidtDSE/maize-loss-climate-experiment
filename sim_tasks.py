import concurrent.futures
import csv
import itertools
import json
import random
import sqlite3
import statistics

import coiled
import keras
import luigi
import pandas
import toolz

import cluster_tasks
import const
import normalize_tasks
import selection_tasks
import training_tasks

OUTPUT_FIELDS = [
    'geohash',
    'year',
    'condition',
    'threshold',
    'stdMult',
    'geohashSimSize',
    'num',
    'predicted',
    'counterfactual',
    'adapted',
    'predictedLoss',
    'counterfactualLoss',
    'adaptedLoss',
    'pCounterfactual',
    'pAdapted'
]
NUM_ARGS = 4
STD_MULT = [1.0]  # [0.5, 1.0, 1.5]
THRESHOLDS = [0.25, 0.15, 0.05]
GEOHASH_SIZE = [4, 5]


class Task:

    def __init__(self, geohash, year, condition, original_mean, original_std, projected_mean,
        projected_std, num_observations):
        self._geohash = geohash
        self._year = year
        self._condition = condition
        self._original_mean = original_mean
        self._original_std = original_std
        self._projected_mean = projected_mean
        self._projected_std = projected_std
        self._num_observations = num_observations
        
    def get_geohash(self):
        return self._geohash
    
    def get_year(self):
        return self._year
    
    def get_condition(self):
        return self._condition
    
    def get_original_mean(self):
        return self._original_mean
    
    def get_original_std(self):
        return self._original_std
    
    def get_projected_mean(self):
        return self._projected_mean
    
    def get_projected_std(self):
        return self._projected_std
    
    def get_num_observations(self):
        return self._num_observations


def run_simulation(task, deltas, threshold, std_mult, geohash_sim_size):
    import random

    import distribution_struct

    import scipy.stats
    
    mean_deltas = deltas['mean']
    std_deltas = deltas['std']

    original_mean = task.get_original_mean()
    original_std = task.get_original_std()
    projected_mean = task.get_projected_mean()
    projected_std = task.get_projected_std()
    num_observations = task.get_num_observations()

    if geohash_sim_size == 5:
        num_observations = round(num_observations / 32)

    if num_observations == 0:
        return None

    num_units = round(num_observations / const.UNIT_SIZE_IN_PIXELS)

    if num_units == 0:
        return None
    
    predicted_deltas = []
    counterfactual_deltas = []
    adapted_deltas = []
<<<<<<< HEAD
    for i in range(0, num_observations):
        mean_delta = random.choice(mean_deltas) * -1
        std_delta = random.choice(std_deltas) * -1
        sim_mean = projected_mean + mean_delta
        sim_std = projected_std * std_mult + std_delta
        
        prior_yield = random.gauss(mu=original_mean, sigma=original_std)
        predicted_yield = random.gauss(mu=sim_mean, sigma=sim_std)
        counterfactual_yield = random.gauss(mu=original_mean, sigma=original_std)
        adapted_yield = random.gauss(mu=sim_mean + sim_std, sigma=sim_std)

        predicted_delta = predicted_yield  # (predicted_yield - prior_yield) / prior_yield
        counterfactual_delta = counterfactual_yield  # (counterfactual_yield - prior_yield) / prior_yield
        adapted_delta = adapted_yield  # (adapted_yield - prior_yield) / prior_yield
=======
    for unit_i in range(0, num_units):
        predicted_yield_acc = distribution_struct.WelfordAccumulator()
        counterfactual_yield_acc = distribution_struct.WelfordAccumulator()
        adapted_yield_acc = distribution_struct.WelfordAccumulator()

        for pixel_i in range(0, const.UNIT_SIZE_IN_PIXELS):
            mean_delta = random.choice(mean_deltas) * -1
            std_delta = random.choice(std_deltas) * -1
            sim_mean = projected_mean + mean_delta
            sim_std = projected_std * std_mult + std_delta
            
            predicted_yield = random.gauss(mu=sim_mean, sigma=sim_std)
            counterfactual_yield = random.gauss(mu=original_mean, sigma=original_std)
            adapted_yield = random.gauss(mu=sim_mean + sim_std, sigma=sim_std)

            predicted_yield_acc.add(predicted_yield)
            counterfactual_yield_acc.add(counterfactual_yield)
            adapted_yield_acc.add(adapted_yield)

        predicted_delta = predicted_yield_acc.get_mean()
        counterfactual_delta = counterfactual_yield_acc.get_mean()
        adapted_delta = adapted_yield_acc.get_mean()
>>>>>>> cf422814
        
        predicted_deltas.append(predicted_delta)
        counterfactual_deltas.append(counterfactual_delta)
        adapted_deltas.append(adapted_delta)

    def get_claims_rate(target):
        neg_threshold = threshold * -1
        claims = filter(lambda x: x <= neg_threshold, target)
        num_claims = sum(map(lambda x: 1, claims))
        return num_claims / len(target)
    
    def get_loss_level(target):
        neg_threshold = threshold * -1
<<<<<<< HEAD
        target_threshold = filter(lambda x: x <= neg_threshold, target)
        claims = map(lambda x: 1 - x, target_threshold)
        return statistics.mean(claims)
=======
        claims = list(filter(lambda x: x <= neg_threshold, target))
        if len(claims) > 0:
            return statistics.mean(claims)
        else:
            return 0
>>>>>>> cf422814
    
    predicted_claims_rate = get_claims_rate(predicted_deltas)
    counterfactual_claims_rate = get_claims_rate(counterfactual_deltas)
    adapted_claims_rate = get_claims_rate(adapted_deltas)
    
    predicted_loss = get_loss_level(predicted_deltas)
    counterfactual_loss = get_loss_level(counterfactual_deltas)
    adapted_loss = get_loss_level(adapted_deltas)

    p_counterfactual = scipy.stats.mannwhitneyu(predicted_deltas, counterfactual_deltas)[1]
    p_adapted = scipy.stats.mannwhitneyu(predicted_deltas, adapted_deltas)[1]

    return {
        'geohash': task.get_geohash(),
        'year': task.get_year(),
        'condition': task.get_condition(),
        'threshold': threshold,
        'stdMult': std_mult,
        'geohashSimSize': geohash_sim_size,
        'num': num_observations,
        'predicted': predicted_claims_rate,
        'counterfactual': counterfactual_claims_rate,
        'adapted': adapted_claims_rate,
        'predictedLoss': predicted_loss,
        'counterfactualLoss': counterfactual_loss,
        'adaptedLoss': adapted_loss,
        'pCounterfactual': p_counterfactual,
        'pAdapted': p_adapted
    }


def parse_record(record_raw):
    geohash = str(record_raw[0])
    year = int(record_raw[1])
    condition = str(record_raw[2])
    original_mean = float(record_raw[3])
    original_std = float(record_raw[4])
    projected_mean = float(record_raw[5])
    projected_std = float(record_raw[6])
    num_observations = int(record_raw[7])
    
    return Task(
        geohash,
        year,
        condition,
        original_mean,
        original_std,
        projected_mean,
        projected_std,
        num_observations
    )


def parse_record_dict(record_raw):
    geohash = str(record_raw['geohash'])
    year = int(record_raw['year'])
    condition = str(record_raw['condition'])
    original_mean = float(record_raw['originalYieldMean'])
    original_std = float(record_raw['originalYieldStd'])
    projected_mean = float(record_raw['projectedYieldMean'])
    projected_std = float(record_raw['projectedYieldStd'])
    num_observations = int(record_raw['numObservations'])
    
    return Task(
        geohash,
        year,
        condition,
        original_mean,
        original_std,
        projected_mean,
        projected_std,
        num_observations
    )


def run_simulation_set(tasks, deltas, threshold, std_mult, geohash_sim_size):
    return [run_simulation(x, deltas, threshold, std_mult, geohash_sim_size) for x in tasks]


class GetNumObservationsTask(luigi.Task):

    def requires(self):
        return normalize_tasks.NormalizeHistoricTrainingFrameTask()

    def output(self):
        return luigi.LocalTarget(const.get_file_location('observation_counts.csv'))

    def run(self):
        with self.input().open('r') as f_in:
            with self.output().open('w') as f_out:
                rows = csv.DictReader(f_in)
                standard_rows = map(lambda x: self._standardize_row(x), rows)

                writer = csv.DictWriter(f_out, fieldnames=['geohash', 'year', 'yieldObservations'])
                writer.writeheader()
                writer.writerows(standard_rows)

    def _standardize_row(self, target):
        return {
            'geohash': target['geohash'],
            'year': int(target['year']),
            'yieldObservations': int(target['yieldObservations'])
        }


class ProjectTaskTemplate(luigi.Task):

    def requires(self):
        return {
            'model': selection_tasks.TrainFullModel(),
            'target': self.get_target_task(),
            'configuration': selection_tasks.SelectConfigurationTask()
        }

    def output(self):
        return luigi.LocalTarget(const.get_file_location(self.get_filename()))

    def run(self):
        target_frame = pandas.read_csv(self.input()['target'].path)
        
        with self.input()['configuration'].open('r') as f:
            configuration = json.load(f)['constrained']

        model = keras.models.load_model(self.input()['model'].path)
        
        additional_block = configuration['block']
        allow_count = configuration['allowCount'].lower() == 'true'
        
        input_attrs = training_tasks.get_input_attrs(additional_block, allow_count)
        inputs = target_frame[input_attrs]

        target_frame['joinYear'] = target_frame['year']
        target_frame['simYear'] = target_frame['year'] - 2007 + self.get_base_year()

        outputs = model.predict(inputs)
        target_frame['predictedMean'] = outputs[:,0]
        target_frame['predictedStd'] = outputs[:,1]

        target_frame[[
            'geohash',
            'simYear',
            'joinYear',
            'predictedMean',
            'predictedStd',
            'yieldObservations'
        ]].to_csv(self.output().path)

    def get_target_task(self):
        raise NotImplementedError('Use implementor.')
    
    def get_base_year(self):
        raise NotImplementedError('Use implementor.')

    def get_filename(self):
        raise NotImplementedError('Use implementor.')


class InterpretProjectTaskTemplate(luigi.Task):

    def requires(self):
        return {
            'target': self.get_target_task(),
            'dist': normalize_tasks.GetInputDistributionsTask()
        }

    def output(self):
        return luigi.LocalTarget(const.get_file_location(self.get_filename()))

    def run(self):
        with self.input()['dist'].open('r') as f:
            rows = csv.DictReader(f)

            distributions = {}

            for row in rows:
                distributions[row['field']] = {
                    'mean': float(row['mean']),
                    'std': float(row['std'])
                }

        with self.output().open('w') as f_out:
            writer = csv.DictWriter(f_out, fieldnames=[
                'geohash',
                'simYear',
                'joinYear',
                'predictedMean',
                'predictedStd',
                'yieldObservations'
            ])
            writer.writeheader()
            
            with self.input()['target'] as f_in:
                reader = csv.DictReader(f_in)
                standardized_rows = map(lambda x: self._standardize_row(x), reader)
                updated_rows = map(lambda x: self._update_row(x, distributions), standardized_rows)
                writer.writerows(updated_rows)

    def get_target_task(self):
        raise NotImplementedError('Must use implementor.')

    def get_filename(self):
        raise NotImplementedError('Must use implementor.')

    def _standardize_row(self, target):
        return {
            'geohash': target['geohash'],
            'simYear': int(target['simYear']),
            'joinYear': int(target['joinYear']),
            'predictedMean': float(target['predictedMean']),
            'predictedStd': float(target['predictedStd']),
            'yieldObservations': int(target['yieldObservations'])
        }

    def _update_row(self, row, distributions):
        mean_dist = distributions['yieldMean']
        std_dist = distributions['yieldStd']

        original_predicted_mean = row['predictedMean']
        original_predicted_std = row['predictedStd']

        def interpret(target, dist):
            reverse_z = target * dist['std'] + dist['mean']
            return reverse_z

        interpreted_predicted_mean = interpret(original_predicted_mean, mean_dist)
        interpreted_predicted_std = interpret(original_predicted_std, std_dist)

        row['yieldMean'] = interpreted_predicted_mean
        row['yieldStd'] = interpreted_predicted_std

        return row


class MakeSimulationTasksTemplate(luigi.Task):

    def requires(self):
        return {
            'baseline': self.get_baseline_task(),
            'projection': self.get_projection_task(),
            'numObservations': GetNumObservationsTask()
        }

    def output(self):
        return luigi.LocalTarget(const.get_file_location(self.get_filename()))

    def run(self):
        baseline_indexed = self._index_input('baseline')
        projection_indexed = self._index_input('projection')

        baseline_keys = set(baseline_indexed.keys())
        projection_keys = set(projection_indexed)
        keys = baseline_keys.intersection(projection_keys)

        with self.input()['numObservations'].open('r') as f:
            rows = csv.DictReader(f)
            keyed = map(
                lambda x: ('%s.%s' % (x['geohash'], x['year']), int(x['yieldObservations'])),
                rows
            )
            observation_counts_indexed = dict(keyed)

        def get_num_observations(geohash, join_year):
            key = '%s.%d' % (geohash, join_year)
            return observation_counts_indexed.get(key, 0)

        def get_output_row(key):
            baseline_record = baseline_indexed[key]
            projection_record = projection_indexed[key]

            geohash = projection_record['geohash']
            join_year = projection_record['joinYear']
            
            return {
                'geohash': geohash,
                'year': projection_record['simYear'],
                'condition': self.get_condition(),
                'originalYieldMean': baseline_record['predictedMean'],
                'originalYieldStd': baseline_record['predictedStd'],
                'projectedYieldMean': projection_record['predictedMean'],
                'projectedYieldStd': projection_record['predictedStd'],
                'numObservations': get_num_observations(geohash, join_year)
            }

        output_rows_all = map(get_output_row, keys)
        output_rows = filter(lambda x: x['numObservations'] > 0, output_rows_all)

        with self.output().open('w') as f:
            writer = csv.DictWriter(f, fieldnames=[
                'geohash',
                'year',
                'condition',
                'originalYieldMean',
                'originalYieldStd',
                'projectedYieldMean',
                'projectedYieldStd',
                'numObservations'
            ])
            writer.writeheader()
            writer.writerows(output_rows)

    def get_filename(self):
        raise NotImplementedError('Use implementor.')
    
    def get_baseline_task(self):
        raise NotImplementedError('Use implementor.')
    
    def get_projection_task(self):
        raise NotImplementedError('Use implementor.')

    def get_condition(self):
        raise NotImplementedError('Use implementor.')

    def _index_input(self, name):
        indexed = {}
        
        with self.input()[name].open('r') as f:
            rows_raw = csv.DictReader(f)
            rows = map(lambda x: self._parse_row(x), rows_raw)
            
            for row in rows:
                key = '%s.%d' % (row['geohash'], row['joinYear'])
                indexed[key] = row

        return indexed

    def _parse_row(self, row):
        return {
            'geohash': row['geohash'],
            'simYear': int(row['simYear']),
            'joinYear': int(row['joinYear']),
            'predictedMean': float(row['predictedMean']),
            'predictedStd': float(row['predictedStd']),
            'yieldObservations': int(row['yieldObservations'])
        }


class ExecuteSimulationTasksTemplate(luigi.Task):

    def requires(self):
        return {
            'tasks': self.get_tasks_task(),
            'deltas': self.get_deltas_task(),
            'cluster': cluster_tasks.StartClusterTask()
        }

    def output(self):
        return luigi.LocalTarget(const.get_file_location(self.get_filename()))

    def run(self):
        with self.input()['tasks'].open('r') as f:
            rows = csv.DictReader(f)
            tasks = [parse_record_dict(x) for x in rows]

        job_shuffles = list(range(0, 200))
        input_records_grouped = toolz.itertoolz.groupby(
            lambda x: random.choice(job_shuffles),
            tasks
        )

        tasks_with_variations = list(
            itertools.product(input_records_grouped.values(), THRESHOLDS, STD_MULT, GEOHASH_SIZE)
        )

        cluster = cluster_tasks.get_cluster()
        cluster.adapt(minimum=1, maximum=500)
        client = cluster.get_client()

        with self.input()['deltas'].open('r') as f:
            rows = csv.DictReader(f)
            test_rows = filter(lambda x: x['setAssign'] == 'test', rows)
            rows_mean_std_linear_str = map(
                lambda x: (x['meanResidual'], x['stdResidual']),
                test_rows
            )
            rows_mean_std_linear = map(
                lambda x: (float(x[0]), float(x[1])),
                rows_mean_std_linear_str
            )
            unzipped = list(zip(*rows_mean_std_linear))
            deltas = {
                'mean': unzipped[0],
                'std': unzipped[1]
            }

        outputs_all = client.map(
            lambda x: run_simulation_set(x[0], deltas, x[1], x[2], x[3]),
            tasks_with_variations
        )
        outputs_realized = map(lambda x: x.result(), outputs_all)
        outputs_valid = filter(lambda x: x is not None, outputs_realized)

        with self.output().open('w') as f:
            writer = csv.DictWriter(f, fieldnames=OUTPUT_FIELDS)
            writer.writeheader()

            for output_set in outputs_valid:
                writer.writerows(output_set)
                f.flush()

    def get_tasks_task(self):
        raise NotImplementedError('Use implementor.')

    def get_filename(self):
        raise NotImplementedError('Use implementor.')

    def get_deltas_task(self):
        raise NotImplementedError('Use implementor.')


class ProjectHistoricTask(ProjectTaskTemplate):
    
    def get_target_task(self):
        return normalize_tasks.NormalizeHistoricTrainingFrameTask()
    
    def get_base_year(self):
        return 2007

    def get_filename(self):
        return 'historic_project_dist.csv'


class Project2030Task(ProjectTaskTemplate):
    
    def get_target_task(self):
        return normalize_tasks.NormalizeFutureTrainingFrameTask(condition='2030_SSP245')
    
    def get_base_year(self):
        return 2030

    def get_filename(self):
        return '2030_project_dist.csv'


class Project2030CounterfactualTask(ProjectTaskTemplate):
    
    def get_target_task(self):
        return normalize_tasks.NormalizeHistoricTrainingFrameTask()
    
    def get_base_year(self):
        return 2030

    def get_filename(self):
        return '2030_project_dist_counterfactual.csv'


class Project2050Task(ProjectTaskTemplate):
    
    def get_target_task(self):
        return normalize_tasks.NormalizeFutureTrainingFrameTask(condition='2050_SSP245')
    
    def get_base_year(self):
        return 2050

    def get_filename(self):
        return '2050_project_dist.csv'


class Project2050CounterfactualTask(ProjectTaskTemplate):
    
    def get_target_task(self):
        return normalize_tasks.NormalizeFutureTrainingFrameTask(condition='2030_SSP245')
    
    def get_base_year(self):
        return 2050

    def get_filename(self):
        return '2050_project_dist_counterfactual.csv'


class InterpretProjectHistoricTask(InterpretProjectTaskTemplate):
    
    def get_target_task(self):
        return ProjectHistoricTask()

    def get_filename(self):
        return 'historic_project_dist_interpret.csv'


class InterpretProject2030Task(InterpretProjectTaskTemplate):
    
    def get_target_task(self):
        return Project2030Task()

    def get_filename(self):
        return '2030_project_dist_interpret.csv'


class InterpretProject2030CounterfactualTask(InterpretProjectTaskTemplate):
    
    def get_target_task(self):
        return Project2030CounterfactualTask()

    def get_filename(self):
        return '2030_project_dist_counterfactual_interpret.csv'


class InterpretProject2050Task(InterpretProjectTaskTemplate):
    
    def get_target_task(self):
        return Project2050Task()

    def get_filename(self):
        return '2050_project_dist_interpret.csv'


class InterpretProject2050CounterfactualTask(InterpretProjectTaskTemplate):
    
    def get_target_task(self):
        return Project2050CounterfactualTask()

    def get_filename(self):
        return '2050_project_dist_counterfactual_interpret.csv'


class MakeSimulationTasks2030Task(MakeSimulationTasksTemplate):

    def get_filename(self):
        return '2030_sim_tasks.csv'
    
    def get_baseline_task(self):
        return InterpretProjectHistoricTask()
    
    def get_projection_task(self):
        return InterpretProject2030Task()

    def get_condition(self):
        return '2030_SSP245'


class MakeSimulationTasks2050Task(MakeSimulationTasksTemplate):

    def get_filename(self):
        return '2050_sim_tasks.csv'
    
    def get_baseline_task(self):
        return InterpretProject2030Task()
    
    def get_projection_task(self):
        return InterpretProject2050Task()

    def get_condition(self):
        return '2030_SSP245'


class MakeSimulationTasks2030CounterfactualTask(MakeSimulationTasksTemplate):

    def get_filename(self):
        return '2030_sim_tasks_counterfactual.csv'
    
    def get_baseline_task(self):
        return InterpretProjectHistoricTask()
    
    def get_projection_task(self):
        return InterpretProject2030CounterfactualTask()

    def get_condition(self):
        return '2030_SSP245'


class MakeSimulationTasks2050CounterfactualTask(MakeSimulationTasksTemplate):

    def get_filename(self):
        return '2050_sim_tasks_counterfactual.csv'
    
    def get_baseline_task(self):
        return InterpretProject2030CounterfactualTask()
    
    def get_projection_task(self):
        return InterpretProject2050CounterfactualTask()

    def get_condition(self):
        return '2030_SSP245'


class ExecuteSimulationTasks2030PredictedTask(ExecuteSimulationTasksTemplate):

    def get_tasks_task(self):
        return MakeSimulationTasks2030Task()

    def get_filename(self):
        return '2030_sim.csv'

    def get_deltas_task(self):
        return selection_tasks.PostHocTestRawDataTemporalTask()


class ExecuteSimulationTasks2050PredictedTask(ExecuteSimulationTasksTemplate):

    def get_tasks_task(self):
        return MakeSimulationTasks2050Task()

    def get_filename(self):
        return '2050_sim.csv'

    def get_deltas_task(self):
        return selection_tasks.PostHocTestRawDataTemporalTask()


class ExecuteSimulationTasks2030Counterfactual(ExecuteSimulationTasksTemplate):

    def get_tasks_task(self):
        return MakeSimulationTasks2030CounterfactualTask()

    def get_filename(self):
        return '2030_sim_counterfactual.csv'

    def get_deltas_task(self):
        return selection_tasks.PostHocTestRawDataTemporalTask()

class ExecuteSimulationTasks2050Counterfactual(ExecuteSimulationTasksTemplate):

    def get_tasks_task(self):
        return MakeSimulationTasks2050CounterfactualTask()

    def get_filename(self):
        return '2050_sim_counterfactual.csv'

    def get_deltas_task(self):
        return selection_tasks.PostHocTestRawDataTemporalTask()


class CombineSimulationsTasks(luigi.Task):

    def requires(self):
        return {
            '2030': ExecuteSimulationTasks2030PredictedTask(),
            '2030_counterfactual': ExecuteSimulationTasks2050PredictedTask(),
            '2050': ExecuteSimulationTasks2030Counterfactual(),
            '2050_counterfactual': ExecuteSimulationTasks2050Counterfactual()
        }

    def output(self):
        return luigi.LocalTarget(const.get_file_location('sim_combined.csv'))

    def run(self):
        with self.output().open('w') as f:
            writer = csv.DictWriter(f, fieldnames=['series'] + OUTPUT_FIELDS)
            writer.writeheader()
            self._write_out('2030', writer)
            self._write_out('2030_counterfactual', writer)
            self._write_out('2050', writer)
            self._write_out('2050_counterfactual', writer)

    def _write_out(self, label, writer):
        with self.input()[label].open('r') as f:
            reader = csv.DictReader(f)
            rows = map(lambda x: self._add_series(label, x), reader)
            writer.writerows(rows)

    def _add_series(self, series, row):
        row['series'] = series
        return row


class MakeSingleYearStatistics(luigi.Task):

    def requires(self):
        return CombineSimulationsTasks()

    def output(self):
        return luigi.LocalTarget(const.get_file_location('sim_combined_summary_1_year.csv'))

    def run(self):
        with self.input().open('r') as f:
            reader = csv.DictReader(f)

            def is_equal(value, target):
                value_float = float(value)
                return abs(value_float - target) < 0.00001

            right_threshold = filter(lambda x: is_equal(x['threshold'], 0.25), reader)
            right_std = filter(lambda x: is_equal(x['stdMult'], 1), right_threshold)
            right_geohash = filter(lambda x: is_equal(x['geohashSimSize'], 4), right_std)
            rows = map(lambda x: self._parse_row(x), right_geohash)
            rows_by_series = toolz.itertoolz.groupby('series', rows)

        def make_weight_record(trial):
            num = trial['num']
            return {
                'predictedLossWeightAcc': (1 - trial['predicted']) * num,
                ''
            }

        def process_family(trials):
            num_trials = len(trials)
            threshold = 0.05 / num_trials
            significant = filter(lambda x: x['pAdapted'] < threshold, trials)

    def _parse_row(self, row):
        return {
            'series': row['series'],
            'num': int(row['num']),
            'predicted': float(row['predicted']),
            'counterfactual': float(row['counterfactual']),
            'pAdapted': float(row['pAdapted'])
        }<|MERGE_RESOLUTION|>--- conflicted
+++ resolved
@@ -109,22 +109,6 @@
     predicted_deltas = []
     counterfactual_deltas = []
     adapted_deltas = []
-<<<<<<< HEAD
-    for i in range(0, num_observations):
-        mean_delta = random.choice(mean_deltas) * -1
-        std_delta = random.choice(std_deltas) * -1
-        sim_mean = projected_mean + mean_delta
-        sim_std = projected_std * std_mult + std_delta
-        
-        prior_yield = random.gauss(mu=original_mean, sigma=original_std)
-        predicted_yield = random.gauss(mu=sim_mean, sigma=sim_std)
-        counterfactual_yield = random.gauss(mu=original_mean, sigma=original_std)
-        adapted_yield = random.gauss(mu=sim_mean + sim_std, sigma=sim_std)
-
-        predicted_delta = predicted_yield  # (predicted_yield - prior_yield) / prior_yield
-        counterfactual_delta = counterfactual_yield  # (counterfactual_yield - prior_yield) / prior_yield
-        adapted_delta = adapted_yield  # (adapted_yield - prior_yield) / prior_yield
-=======
     for unit_i in range(0, num_units):
         predicted_yield_acc = distribution_struct.WelfordAccumulator()
         counterfactual_yield_acc = distribution_struct.WelfordAccumulator()
@@ -147,7 +131,6 @@
         predicted_delta = predicted_yield_acc.get_mean()
         counterfactual_delta = counterfactual_yield_acc.get_mean()
         adapted_delta = adapted_yield_acc.get_mean()
->>>>>>> cf422814
         
         predicted_deltas.append(predicted_delta)
         counterfactual_deltas.append(counterfactual_delta)
@@ -161,17 +144,11 @@
     
     def get_loss_level(target):
         neg_threshold = threshold * -1
-<<<<<<< HEAD
-        target_threshold = filter(lambda x: x <= neg_threshold, target)
-        claims = map(lambda x: 1 - x, target_threshold)
-        return statistics.mean(claims)
-=======
         claims = list(filter(lambda x: x <= neg_threshold, target))
         if len(claims) > 0:
             return statistics.mean(claims)
         else:
             return 0
->>>>>>> cf422814
     
     predicted_claims_rate = get_claims_rate(predicted_deltas)
     counterfactual_claims_rate = get_claims_rate(counterfactual_deltas)
